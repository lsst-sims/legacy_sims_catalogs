from .Site import Site
<<<<<<< HEAD
from .observationMetadataUtils import *
=======
>>>>>>> a1ad672a

class ObservationMetaData(object):
    """Observation Metadata
    
    This class contains any metadata for a query which is associated with
    a particular telescope pointing, including bounds in RA and DEC, and
    the time of the observation.

    **Parameters**

        * circ_bounds : dict (optional)
          a dictionary with the keys 'ra', 'dec', and 'radius' measured, in
          degrees
        * box_bounds : dict (optional)
          a dictionary with the keys 'ra_min', 'ra_max', 'dec_min', 'dec_max',
          measured in degrees
        * mjd : float (optional)
          The MJD of the observation
        * bandpassName : float (optional)
          The canonical name of the bandpass for this observation..
        * phoSimMetadata : dict (optional)
          a dictionary containing metadata used by PhoSim
        * m5: float (optional) or dict (optional)
          the m5 value for either all bands (if a float), or for each band
          in the dict.  This is accessed by the rest of the code through the
          m5(filterName) method.
        * unrefracted[RA,Dec] float (optional)
          The coordinates of the pointing (in degrees)
        * rotSkyPos float (optional)
          The orientation of the telescope (see PhoSim documentation) in degrees.
          This is used by the Astrometry mixins in sims_coordUtils

    **Examples**::

        >>> data = ObservationMetaData(dict(('ra_min', 0), ('ra_max', 10), ('dec_min', 10), ('dec_max', 20)))

    """
            
    def __init__(self, circ_bounds=None, box_bounds=None, 
<<<<<<< HEAD
                 mjd=None, unrefractedRA=None, unrefractedDec=None, rotSkyPos=0.0,
                 bandpassName='r', phoSimMetadata={}, site=None, m5=None):
               
=======
                 mjd=None, UnrefractedRA=0.0, UnrefractedDec=-0.5, RotSkyPos=0.0,
                 bandpassName='i', phoSimMetadata={}, site=None):
                 
>>>>>>> a1ad672a
        if circ_bounds is not None and box_bounds is not None:
            raise ValueError("Passing both circ_bounds and box_bounds")
            
        self.circ_bounds = circ_bounds
        self.box_bounds = box_bounds
        self.mjd = mjd
        self.bandpass = bandpassName
<<<<<<< HEAD
        self.unrefractedRA = unrefractedRA
        self.unrefractedDec = unrefractedDec
        self.rotSkyPos = rotSkyPos
       
        if box_bounds is not None:
            #if unrefracted[RA,Dec] is outside of box, set them to the center of the box
            if self.unrefractedRA is None or \
               self.unrefractedDec is None or \
               self.unrefractedRA > box_bounds['ra_max'] or \
               self.unrefractedRA < box_bounds['ra_min'] or \
               self.unrefractedDec < box_bounds['dec_min'] or \
               self.unrefractedDec > box_bounds['dec_max']:
                   
                self.unrefractedRA = 0.5*(box_bounds['ra_max']+box_bounds['ra_min'])
                self.unrefractedDec = 0.5*(box_bounds['dec_max']+box_bounds['dec_min'])    
                
        if circ_bounds is not None:
            #if unfrefracted[RA,Dec] is outside fo the circle, default to the center
            #of the circle (recall that the bounds are all set in degrees)
            
            
            if self.unrefractedRA is None or self.unrefractedDec is None:
                self.unrefractedRA = circ_bounds['ra']
                self.unrefractedDec = circ_bounds['dec']
            else:
                distance = haversine(numpy.radians(self.unrefractedRA),
                                     numpy.radians(self.unrefractedDec),
                                     numpy.radians(circ_bounds['ra']),
                                     numpy.radians(circ_bounds['dec']))
                
                if distance>numpy.radians(circ_bounds['radius']):
                    self.unrefractedRA = circ_bounds['ra']
                    self.unrefractedDec = circ_bounds['dec']
         
        if site is not None:
            self.site=site
        else:
            self.site=Site()

        if m5 is None:
            self.m5value = {}
        elif isinstance(m5, dict) or isinstance(m5, float):
            self.m5value = m5
        else:
            raise ValueError("You passed neither a dict nor a float as m5 to ObservationMetaData")
=======
        self.UnrefractedRA = UnrefractedRA
        self.UnrefractedDec = UnrefractedDec
        self.RotSkyPos = RotSkyPos
>>>>>>> a1ad672a

        if site is not None:
            self.site=site
        else:
            self.site=Site()
        
        if phoSimMetadata is not None:
            self.assignPhoSimMetaData(phoSimMetadata)    
        else:
            self.phoSimMetadata = None
        
    def assignPhoSimMetaData(self, metaData):
        """
        Assign the dict metaData to be the associated metadata dict of this object
        """
        
        self.phoSimMetadata = metaData
        
        #overwrite member variables with values from the phoSimMetadata
        if 'Opsim_expmjd' in self.phoSimMetadata:
            self.mjd = self.phoSimMetadata['Opsim_expmjd'][0]
        
        if 'Unrefracted_RA' in self.phoSimMetadata:
<<<<<<< HEAD
            self.unrefractedRA = self.phoSimMetadata['Unrefracted_RA'][0]

        if 'Opsim_rotskypos' in self.phoSimMetadata:
            self.rotSkyPos = self.phoSimMetadata['Opsim_rotskypos'][0]
        
        if 'Unrefracted_Dec' in self.phoSimMetadata:
            self.unrefractedDec = self.phoSimMetadata['Unrefracted_Dec'][0]
        
        if 'Opsim_filter' in self.phoSimMetadata:
            filters = ['u','g','r','i','z','y']
            self.bandpass = filters[self.phoSimMetadata['Opsim_filter'][0]]
               
    def m5(self,filterName):
       
       if self.m5value is None:
           raise ValueError("m5 is None in ObservationMetaData")
       elif isinstance(self.m5value,dict):
           if filterName not in self.m5value:
               raise ValueError("Filter %s is not in the m5 dict in ObservationMetaData" % filterName)
           return self.m5value[filterName]
       elif isinstance(self.m5value,float):
           return self.m5value
       else:
           raise ValueError("Somehow, m5 is not set in ObservationMetaData")
=======
            self.UnrefractedRA = self.phoSimMetadata['Unrefracted_RA'][0]

        if 'Opsim_rotskypos' in self.phoSimMetadata:
            self.RotSkyPos = self.phoSimMetadata['Opsim_rotskypos'][0]
        
        if 'Unrefracted_Dec' in self.phoSimMetadata:
            self.UnrefractedDec = self.phoSimMetadata['Unrefracted_Dec'][0]
        
        if 'Opsim_filter' in self.phoSimMetadata:
            filters = ['u','g','r','i','z','y']
            self.bandpass = filters[self.phoSimMetadata['Opsim_filter'][0]]
>>>>>>> a1ad672a
<|MERGE_RESOLUTION|>--- conflicted
+++ resolved
@@ -1,8 +1,5 @@
 from .Site import Site
-<<<<<<< HEAD
 from .observationMetadataUtils import *
-=======
->>>>>>> a1ad672a
 
 class ObservationMetaData(object):
     """Observation Metadata
@@ -42,15 +39,9 @@
     """
             
     def __init__(self, circ_bounds=None, box_bounds=None, 
-<<<<<<< HEAD
                  mjd=None, unrefractedRA=None, unrefractedDec=None, rotSkyPos=0.0,
                  bandpassName='r', phoSimMetadata={}, site=None, m5=None):
-               
-=======
-                 mjd=None, UnrefractedRA=0.0, UnrefractedDec=-0.5, RotSkyPos=0.0,
-                 bandpassName='i', phoSimMetadata={}, site=None):
-                 
->>>>>>> a1ad672a
+
         if circ_bounds is not None and box_bounds is not None:
             raise ValueError("Passing both circ_bounds and box_bounds")
             
@@ -58,7 +49,6 @@
         self.box_bounds = box_bounds
         self.mjd = mjd
         self.bandpass = bandpassName
-<<<<<<< HEAD
         self.unrefractedRA = unrefractedRA
         self.unrefractedDec = unrefractedDec
         self.rotSkyPos = rotSkyPos
@@ -104,11 +94,6 @@
             self.m5value = m5
         else:
             raise ValueError("You passed neither a dict nor a float as m5 to ObservationMetaData")
-=======
-        self.UnrefractedRA = UnrefractedRA
-        self.UnrefractedDec = UnrefractedDec
-        self.RotSkyPos = RotSkyPos
->>>>>>> a1ad672a
 
         if site is not None:
             self.site=site
@@ -132,7 +117,6 @@
             self.mjd = self.phoSimMetadata['Opsim_expmjd'][0]
         
         if 'Unrefracted_RA' in self.phoSimMetadata:
-<<<<<<< HEAD
             self.unrefractedRA = self.phoSimMetadata['Unrefracted_RA'][0]
 
         if 'Opsim_rotskypos' in self.phoSimMetadata:
@@ -157,16 +141,3 @@
            return self.m5value
        else:
            raise ValueError("Somehow, m5 is not set in ObservationMetaData")
-=======
-            self.UnrefractedRA = self.phoSimMetadata['Unrefracted_RA'][0]
-
-        if 'Opsim_rotskypos' in self.phoSimMetadata:
-            self.RotSkyPos = self.phoSimMetadata['Opsim_rotskypos'][0]
-        
-        if 'Unrefracted_Dec' in self.phoSimMetadata:
-            self.UnrefractedDec = self.phoSimMetadata['Unrefracted_Dec'][0]
-        
-        if 'Opsim_filter' in self.phoSimMetadata:
-            filters = ['u','g','r','i','z','y']
-            self.bandpass = filters[self.phoSimMetadata['Opsim_filter'][0]]
->>>>>>> a1ad672a
