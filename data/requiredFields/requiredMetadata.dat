#Metadata the needs to be returned by the db

#Trim file information
[TRIM]
  [[OPSIM361]]
<<<<<<< HEAD
    SIM_SEED = long, 'expdate',x
    Unrefracted_RA = float, 'fieldra',math.degrees(x)
    Unrefracted_Dec = float, 'fielddec',math.degrees(x)
    Opsim_moonra = float, 'moonra',math.degrees(x)
    Opsim_moondec = float, 'moondec',math.degrees(x)
    Opsim_rotskypos = float, 'rotskypos',math.degrees(x)
    Opsim_rottelpos = float, 'rottelpos',math.degrees(x)
    Opsim_filter = int, 'filter',x
    Opsim_rawseeing = float, 'rawseeing',x
    Opsim_sunalt = float, 'sunalt',math.degrees(x)
    Opsim_moonalt = float, 'moonalt',math.degrees(x)
    Opsim_dist2moon = float, 'dist2moon',math.degrees(x)
    Opsim_moonphase = float, 'moonphase',x
    Opsim_obshistid = long, 'obshistid',x
    Opsim_expmjd = float, 'expmjd',x

#Metadata for testing purposes file information
[TEST]
  [[OPSIM361]]
    SIM_SEED = long, 'expdate',x
    Unrefracted_RA = float, 'fieldra',x
    Unrefracted_Dec = float, 'fielddec',x
    Unrefracted_RA_deg = float, 'fieldradeg',x
    Unrefracted_Dec_deg = float, 'fielddecdeg',x
    Opsim_moonra = float, 'moonra',math.degrees(x)
    Opsim_moondec = float, 'moondec',math.degrees(x)
    Opsim_rotskypos = float, 'rotskypos',math.degrees(x)
    Opsim_rottelpos = float, 'rottelpos',math.degrees(x)
    Opsim_filter = int, 'filter',x
    Opsim_rawseeing = float, 'rawseeing',x
    Opsim_sunalt = float, 'sunalt',math.degrees(x)
    Opsim_moonalt = float, 'moonalt',math.degrees(x)
    Opsim_dist2moon = float, 'dist2moon',math.degrees(x)
    Opsim_moonphase = float, 'moonphase',x
    Opsim_obshistid = long, 'obshistid',x
    Opsim_expmjd = float, 'expmjd',x

#Metadata that could potentially be useful for DIA sources
[DIASOURCE]
  [[OPSIM361]]
    SIM_SEED = long, 'expdate',x
    Unrefracted_RA = float, 'fieldra',x
    Unrefracted_Dec = float, 'fielddec',x
    Unrefracted_RA_deg = float, 'fieldradeg',x
    Unrefracted_Dec_deg = float, 'fielddecdeg',x
    Opsim_moonra = float, 'moonra',math.degrees(x)
    Opsim_moondec = float, 'moondec',math.degrees(x)
    Opsim_rotskypos = float, 'rotskypos',math.degrees(x)
    Opsim_rottelpos = float, 'rottelpos',math.degrees(x)
    Opsim_filter = int, 'filter',x
    Opsim_rawseeing = float, 'rawseeing',x
    Opsim_sunalt = float, 'sunalt',math.degrees(x)
    Opsim_moonalt = float, 'moonalt',math.degrees(x)
    Opsim_dist2moon = float, 'dist2moon',math.degrees(x)
    Opsim_moonphase = float, 'moonphase',x
    Opsim_obshistid = long, 'obshistid',x
    Opsim_expmjd = float, 'expmjd',x
=======
    SIM_SEED = long, 'expdate'
    Unrefracted_RA = float, 'fieldra'
    Unrefracted_Dec = float, 'fielddec'
    Opsim_moonra = float, 'moonra'
    Opsim_moondec = float, 'moondec'
    Opsim_rotskypos = float, 'rotskypos'
    Opsim_rottelpos = float, 'rottelpos'
    Opsim_filter = int, 'filter'
    Opsim_rawseeing = float, 'rawseeing'
    Opsim_sunalt = float, 'sunalt'
    Opsim_moonalt = float, 'moonalt'
    Opsim_dist2moon = float, 'dist2moon'
    Opsim_moonphase = float, 'moonphase'
    Opsim_obshistid = long, 'obshistid'
    Opsim_expmjd = float, 'expmjd'
    Opsim_altitude = float, 'altitude'
    Opsim_azimuth = float, 'azimuth'
>>>>>>> 8e77bb3d

#Trim file information
[STUB]
  Test1 = str, '',x

#Reference catalog
[REFERENCECATALOG]
  [[OPSIM361]]
    Unrefracted_RA = float, 'fieldra',x
    Unrefracted_Dec = float, 'fielddec',x
    Unrefracted_RA_deg = float, 'fieldradeg',x
    Unrefracted_Dec_deg = float, 'fielddecdeg',x
    Opsim_moonra = float, 'moonra',math.degrees(x)
    Opsim_moondec = float, 'moondec',math.degrees(x)
    Opsim_rotskypos = float, 'rotskypos',math.degrees(x)
    Opsim_rottelpos = float, 'rottelpos',math.degrees(x)
    Opsim_filter = int, 'filter',x
    Opsim_rawseeing = float, 'rawseeing',x
    Opsim_sunalt = float, 'sunalt',math.degrees(x)
    Opsim_moonalt = float, 'moonalt',math.degrees(x)
    Opsim_dist2moon = float, 'dist2moon',math.degrees(x)
    Opsim_moonphase = float, 'moonphase',x
    Opsim_obshistid = long, 'obshistid',x
    Opsim_expmjd = float, 'expmjd',x<|MERGE_RESOLUTION|>--- conflicted
+++ resolved
@@ -3,7 +3,6 @@
 #Trim file information
 [TRIM]
   [[OPSIM361]]
-<<<<<<< HEAD
     SIM_SEED = long, 'expdate',x
     Unrefracted_RA = float, 'fieldra',math.degrees(x)
     Unrefracted_Dec = float, 'fielddec',math.degrees(x)
@@ -19,6 +18,8 @@
     Opsim_moonphase = float, 'moonphase',x
     Opsim_obshistid = long, 'obshistid',x
     Opsim_expmjd = float, 'expmjd',x
+    Opsim_altitude = float, 'altitude',math.degrees(x)
+    Opsim_azimuth = float, 'azimuth',math.degrees(x)
 
 #Metadata for testing purposes file information
 [TEST]
@@ -61,25 +62,6 @@
     Opsim_moonphase = float, 'moonphase',x
     Opsim_obshistid = long, 'obshistid',x
     Opsim_expmjd = float, 'expmjd',x
-=======
-    SIM_SEED = long, 'expdate'
-    Unrefracted_RA = float, 'fieldra'
-    Unrefracted_Dec = float, 'fielddec'
-    Opsim_moonra = float, 'moonra'
-    Opsim_moondec = float, 'moondec'
-    Opsim_rotskypos = float, 'rotskypos'
-    Opsim_rottelpos = float, 'rottelpos'
-    Opsim_filter = int, 'filter'
-    Opsim_rawseeing = float, 'rawseeing'
-    Opsim_sunalt = float, 'sunalt'
-    Opsim_moonalt = float, 'moonalt'
-    Opsim_dist2moon = float, 'dist2moon'
-    Opsim_moonphase = float, 'moonphase'
-    Opsim_obshistid = long, 'obshistid'
-    Opsim_expmjd = float, 'expmjd'
-    Opsim_altitude = float, 'altitude'
-    Opsim_azimuth = float, 'azimuth'
->>>>>>> 8e77bb3d
 
 #Trim file information
 [STUB]
