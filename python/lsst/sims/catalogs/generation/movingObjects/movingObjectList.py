""" 

ljones, jmyers
$Id$

This class holds and uses lists of MovingObjects, letting you do functions which are better called on
an aggregated bunch of MovingObjects than on the independent MovingObjects themselves. 
 * generateEphemeridesForAllObjects
 * getMovingObjectsInFieldofView
 * calcAllMags
 * cut on SNR 
 * output as a list of lists

This uses pyoorb, which needs to be EXPLICITLY INITIALIZED with a call to 
pyoorb.pyoorb.oorb_init()
this must be done EXACTLY ONCE through the life of the process;
whether this is to be done eventually in an __init__ file or by the
end user explicitly in a __main__ is not yet decided.

"""

import warnings as warning
import numpy as n
import pyoorb as oo
import movingObject as mo


class MovingObjectList(object):

    """
    A utility class for holding a list of MovingObjects.

    This is useful because we would like to often get ephemerides for
    the same time, for a set of orbits; this class is computationally
    efficient because this way we only need to make one call to
    Fortran-land, handing OOrb a large array of orbits.

    """
    def __init__(self, objectList=None):
        if objectList == None:
            self._mObjects = None
        else:
            self.setList(objectList)
        return

    def setList(self, mObjects):
        """
        mObjects should be a list, where the objects in the list are MovingObjects.
        """
        self._verifyIsMovingObjectList(mObjects)
        # mObjects is a 'normal' square bracket list
        self._mObjects = mObjects
        return

    def addMovingObjectList(self, new_mObjList):
        """
        new_mObjects should be a MovingObjectList, with a _mObjects property
        """
        self._verifyIsMovingObjectList(new_mObjList._mObjects)
        for movingobj in new_mObjList._mObjects:
            self._mObjects.append(movingobj)
        return

    def countList(self):
        """
        Debugging help
        """
        count = len(self._mObjects)
        return count

    def getList(self):
        return copy(self._mObjects)


    def _verifyIsMovingObjectList(self, objectList):
        """ Just a checker to see if you've handed in a proper list of movingObjects"""
        errStr = "movingObjectList constructor and movingObjectList.setList " + \
        "each take a list of movingObjects as their only argument."
        if not isinstance(objectList, list):
            raise TypeException(errStr)
        for e in objectList:
            if not (isinstance(e, mo.MovingObject)):
                raise TypeException(errStr)
    

    def generateEphemeridesForAllObjects(self, mjdTaiList, obscode=807):
        """ generates ephemerides for all sources in the source list
        at the specified MJD(s) in mjdTaiList and obscode.  
        ephemerides are stored in ephemeride dictionary associated with each object.
        currently, all dates are ASSUMED to be MJD_TAI  (need to change 'timescale' if not)
        """
        # convert float mjdTai's into strings for dictionary lookup
        movingobj = self._mObjects[0]
        mjdTaiListStr = []
        if isinstance(mjdTaiList, list) == False:
            mjdTaiList = [mjdTaiList]
        for mjdTai in mjdTaiList:
            mjdTaiListStr.append(movingobj.mjdTaiStr(mjdTai))
            # mjdTaiListStr will be the same for all objects

        # set up array to hold orbital information from all moving objects
        orbitsArray = n.empty([len(self._mObjects), 12], dtype=n.double, order='F')
        # loop through objects to populate orbitsArray for ephemeris generation
        for i in range(len(self._mObjects)):
            movingobj = self._mObjects[i]
            objid = movingobj.getobjid()
            elements = movingobj.Orbit
            #set up an array for pyoorb. it takes:
            # 0: orbitId
            # 1 - 6: orbital elements, using radians for angles
            # 7: element type code, where 2 = cometary - means timescale is TT, too
            # 8: epoch
            # 9: timescale for the epoch; 1= MJD_UTC, 2=UT1, 3=TT, 4=TAI
            # 10: H
            # 11: G
            orbitsArray[i][:] = [movingobj.getobjid(),
                                 elements.getq(), 
                                 elements.gete(),
                                 n.radians(elements.geti()),
                                 n.radians(elements.getnode()),
                                 n.radians(elements.getargPeri()),
                                 elements.gettimePeri(),
                                 n.double(2),
                                 elements.getepoch(),
                                 elements.getorb_timescale(),
                                 movingobj.getmagHv(),
                                 movingobj.getphaseGv()]
        # we don't need a covariance matrix for ssm objects (=0) 
        # and the oorb_ephemeris call changes if a covariance exists (to oorb_ephemeris_covariance)
        # set up array to hold ephemeris date information for all moving objects
        ephem_dates = n.zeros([len(mjdTaiList),2], dtype=n.double, order='F')
        for i in range(len(mjdTaiList)):
            ephem_dates[i][:] = [mjdTaiList[i], 4.0]
        # timescale; 1 = UTC. 2 = UT1.  3= TT. 4 = TAI 

        # now do ephemeris generation for all objects on all dates
        ephem_datfile = ""
        oo.pyoorb.oorb_init(ephemeris_fname=ephem_datfile)

        ephems, err = oo.pyoorb.oorb_ephemeris(in_orbits = orbitsArray,
                                               in_obscode = obscode,
                                               in_date_ephems = ephem_dates)
        
        if (err != 0):
            raise Exception("pyoorb.oorb_ephemeris encountered an error")
        
        # ephems contains a 3-D Fortran array of ephemerides, the ephemerides are:
        # distance, ra, dec, mag, ephem mjd, ephem mjd timescale, dradt(sky), ddecdt(sky)
        # per object, per date, 8 elements (shape is OBJ(s)/DATE(s)/VALUES)
        # now go back and assign data to individual moving objects (using the string to put back in dictionary)
        for i in range(len(self._mObjects)):
            for j in range(len(mjdTaiList)):
                eph = ephems[i][j]
                dradt = eph[6]  #/n.cos(n.radians(eph[2]))  -- sky motion (including cos(dec) is coord motion)
                ddecdt = eph[7]                 
                self._mObjects[i].Ephemerides[mjdTaiListStr[j]] = mo.Ephemeris(mjdTai=mjdTaiList[j],
                                                                               ra=eph[1], dec=eph[2],
                                                                               magV=eph[3],
                                                                               distance=eph[0],
                                                                               dradt=dradt, 
                                                                               ddecdt=ddecdt)
        # done calculating ephemerides. ephemerides stored in dictionary with movingObjects
        return

    def getMovingObjectsInFieldofView(self, ra_fov, dec_fov, radius_fov, mjdTai):
        """ Return MovingObjectList of objects within field of view """        
        """  given field of view info in degrees """
        # this method is only applicable to ONE time and one field of view at a time
        outputList = []        
        for movingobj in self._mObjects:
            # check if an ephemeris exists for this night - calculate if necessary 
            # avoid this warning if possible - method to calc all ephemerides at once much faster
            try: 
                movingobj.Ephemerides[movingobj.mjdTaiStr(mjdTai)]
            except AttributeError:
                warning.warn('moving object does not have ephemeris on this date')            
                movingobj.calcEphemeris(mjdTai) 
            # check if moving object was in the field of view of exposure
            if movingobj.Ephemerides[movingobj.mjdTaiStr(mjdTai)].isInFieldofView(ra_fov, dec_fov, radius_fov): 
                # then object was in the field of view
                outputList.append(movingobj)        
        return MovingObjectList(outputList)

    def calcAllMags(self, filt, mjdTaiList, rootSEDdir, rootFILTERdir=None, withErrors=True, fiveSigmaLimitingMag=None):
        """ Calculate the magnitude of all objects in the movingObjectList. 

        Give the filter, the mjd (to find the ephemeris info) and the root directory of SEDS. Calculates magnitudes.
        Individual objects already know their SED and their expected V magnitude (part of ephemeris info). """
        # Set up data needed to calculate magnitudes for each moving object.
        # First find location of lsst filter throughput curves, if not specified.
        import os
        if rootFILTERdir == None:
            # (assumes throughputs is setup)
            # Just use the default directory of the throughputs as this is probably correct.
            rootFILTERdir = os.getenv("LSST_THROUGHPUTS_DEFAULT")
        # Now rootFILTERdir should be defined. 
        if rootFILTERdir == None:
            raise Exception("Ack: rootFILTERdir is undefined and it seems that 'throughputs' is not setup.")
        # Import Sed and Bandpass for calculating magnitudes. (assumes catalogs_measures is setup)
        import lsst.sims.catalogs.measures.photometry.Sed as Sed
        import lsst.sims.catalogs.measures.photometry.Bandpass as Bandpass
        # read in and set up filter files
        bandpass = {}
        filterlist = ('V', 'imsim', filt)
        for f in filterlist:
            if f == 'V':
                filename = os.path.join(rootSEDdir,'harris_V.dat')
                # Instantiate and read the throughput file. 
                bandpass[f] = Bandpass()
                bandpass[f].readThroughput(filename)
            elif f=='imsim':
                filename = 'imsim'
                bandpass[f] = Bandpass()
                bandpass[f].imsimBandpass()
            else:
                filename = os.path.join(rootFILTERdir,'total_' + f + '.dat')
                # Instantiate and read the throughput file. 
                bandpass[f] = Bandpass()
                bandpass[f].readThroughput(filename)
<<<<<<< HEAD
        # read in and set up sed files - FIX this in the future (when more seds)
        sedtypes = ('C.dat', 'S.dat')
=======
        # Read in and set up sed files. Assumes asteroid SEDS end in .dat
        possiblesedtypes = os.listdir(rootSEDdir)
        sedtypes = []
        for p in possiblesedtypes:
            if p.endswith('.dat'):
                sedtypes.append(p)
>>>>>>> 8e77bb3d
        sed={}
        sedmag = {}
        sedcol = {}
        for sedfile in sedtypes:
            # read sed files
            filename = os.path.join(rootSEDdir, sedfile)
            sed[sedfile] = Sed()
            sed[sedfile].readSED_flambda(filename)
            # set up magnitudes for color calculation.
            sedmag[sedfile] = {}
            sedcol[sedfile] = {}
            for f in filterlist:
               sedmag[sedfile][f] = sed[sedfile].calcMag(bandpass[f])
               sedcol[sedfile][f] = sedmag[sedfile][f] - sedmag[sedfile]['V']
        # set up mjdTaiListStr for access to ephemeris dictionaries
        movingobj = self._mObjects[0]
        mjdTaiListStr = []
        if isinstance(mjdTaiList, list) == False:
            mjdTaiList = [mjdTaiList]
        for mjdTai in mjdTaiList:
            mjdTaiListStr.append(movingobj.mjdTaiStr(mjdTai))
            # mjdTaiListStr will be the same for all objects.

        # now loop through each object and assign appropriate magnitudes values for this observation
        for movingobj in self._mObjects:
            # loop through mjdTaiList
            for mjdTaiStr in mjdTaiListStr:
                try:  # check ephemerides exist
                    movingobj.Ephemerides[mjdTaiStr]
                except AttributeError:
                    raise Exception("Do not have an ephemeride on date %s" %(mjdTaiStr))
                vmag = movingobj.Ephemerides[mjdTaiStr].getmagV()
                sedname = movingobj.getsedname()
                # Check if sedname in list of known seds.
                if sed.has_key(sedname)==False:
<<<<<<< HEAD
                    raise Exception("SED (%s) of moving object not in movingObjectList's directory." %(sedname))
                # calculate magnitudes
                filtmag = vmag + sedcol[sedname][filt]
                imsimmag = vmag + sedcol[sedname]['imsim']
                # set fluxnorm in ephemeris - not really needed presently.
                #fluxnorm = sed[sedname].calcFluxNorm(vmag, bandpass['V'])
                #movingobj.Ephemerides[mjdTaiStr].setfluxnorm(fluxnorm)
                # set filter magnitude in ephemeris - needed.
=======
                    # HACK  - FIX when catalogs updated
                    sedname = 'S.dat'
                    #raise Exception("SED (%s) of moving object (#%d) not in movingObjectList's directory."
                    #                %(sedname, movingobj.getobjid()))
                # calculate magnitudes
                filtmag = vmag + sedcol[sedname][filt]
                imsimmag = vmag + sedcol[sedname]['imsim']
                # set filter magnitude in ephemeris 
>>>>>>> 8e77bb3d
                movingobj.Ephemerides[mjdTaiStr].setmagFilter(filtmag)  
                movingobj.Ephemerides[mjdTaiStr].setmagImsim(imsimmag)
                # Add SNR measurement if given 5-sigma limiting mag for exposure.
                if fiveSigmaLimitingMag != None:
                    flux_ratio = n.power(10, 0.4*(fiveSigmaLimitingMag - filtmag))
                    snr = 5 * (flux_ratio)
                    movingobj.Ephemerides[mjdTaiStr].setsnr(snr)                    
                # Calculate approx errors in ra/dec/mag from magnitude/m5.
                if withErrors:
                    if fiveSigmaLimitingMag == None:
                        raise Exception("To calculate errors, fiveSigmaLimitingMag is needed.")
                    # calculate error in ra/dec
                    rgamma = 0.039
                    # average seeing is 0.7" (or 700 mas)
                    error_rand = n.sqrt((0.04-rgamma)*flux_ratio + rgamma*flux_ratio*flux_ratio)
                    ast_error_rand = 700.0 * error_rand
                    ast_error_sys = 10.0
                    astrom_error = n.sqrt(ast_error_sys**2 + ast_error_rand**2)
                    # convert from mas to deg
                    astrom_error = astrom_error / 100.0 / 60.0/ 60.0
                    movingobj.Ephemerides[mjdTaiStr].setastErr(astrom_error)
                    mag_error_sys = 0.005
                    mag_error = n.sqrt(error_rand**2 + mag_error_sys**2)
                    movingobj.Ephemerides[mjdTaiStr].setmagErr(mag_error)
            # end of mjdTaiList loop
        return

    def cutAllSNR(self, fiveSigmaLimitingMag, SNRcutoff, mjdTai):
        """calculate SNR for each object and create new moving object list of objects above the SNR cutoff """
        """ Given five sigma limiting mag for image and SNR cutoff """
        # This method is ONLY applicable to ONE time and ONE five sigma limiting magnitude at once
        outputList = []
        # Uses SNR generated in calcAllMags when used with error generation. 
        # Check that ephemerides exist and magnitudes/snr calculated on this date
        movingobj = self._mObjects[0]
        mjdTaiStr = movingobj.mjdTaiStr(mjdTai)
        try:
            movingobj.Ephemerides[mjdTaiStr]
        except AttributeError:
            raise Exception("Need to set up ephemerides and magnitudes for this date (%f) first" %(mjdTai))
        try: 
            movingobj.Ephemerides[mjdTaiStr].getsnr()
        except AttributeError:
            raise Exception("Have an ephemeride for this date (%f), but no SNR yet - calcAllMags first with a 5-sigma limiting magnitude value" %(mjdTai))
        for movingobj in self._mObjects:
            if (movingobj.Ephemerides[mjdTaiStr].getsnr() > SNRcutoff):
                # then object was above the SNR cutoff
                outputList.append(movingobj)
        return MovingObjectList(outputList)

    def printList(self, mjdTaiList):
        """ Simple print of all the parameters associated with a particular object """
        output = ['objid', 'mjdTai', 'ra', 'dec', 'dradt', 'ddecdt', 'distance', 'magImsim', 'magFilter', 'filter']

        # set up mjdTaiListStr for access to ephemeris dictionaries
        movingobj = self._mObjects[0]
        mjdTaiListStr = []
        if isinstance(mjdTaiList, list) == False:
            mjdTaiList = [mjdTaiList]
        for mjdTai in mjdTaiList:
            mjdTaiListStr.append(movingobj.mjdTaiStr(mjdTai))
            # mjdTaiListStr will be the same for all objects

        for mjdTaiStr in mjdTaiListStr:
            for movingobj in self._mObjects:
                ephem = movingobj.Ephemerides[mjdTaiStr]
                print "%d %f %f %f %f %f %f %f %f %s" %(movingobj.getobjid(), 
                                                        ephem.getra(), ephem.getdec(),
                                                        ephem.getdradt(), ephem.getddecdt(),
                                                        ephem.getdistance(), 
                                                        ephem.getmagImsim(), ephem.getmagFilter(),
                                                        ephem.getfilter())
        return

"""
    def makeListOutput_imsim(self, mjdTai):
        # want to send out : 
        #  objid  RA(deg)  Dec(deg)  
        #  imsimMag  SED_filename   
        #  dRA/dt(deg/day)  dDec/dt (deg/day)  
        descriptionList = [ 'objid', 'ra', 'decl', 'distance',
                            'flux_scale', 'sedname',
                            'dradt', 'ddecdt']

        # set up mjdTaiListStr for access to ephemeris dictionaries
        movingobj = self._mObjects[0]
        mjdTaiStr = movingobj.mjdTaiStr(mjdTai)

        outList = []
        for movingobj in self._mObjects:
            ephem = movingobj.Ephemerides[mjdTaiStr]
            outLine = [movingobj.getobjid(),
                       ephem.getra(), 
                       ephem.getdec(),
                       ephem.getdistance(),
                       ephem.getmagImsim(),
                       movingobj.getsedname(),
                       ephem.getdradt(),
                       ephem.getddecdt()]
            outList.append(outLine)
        return outList, descriptionList


    def makeListOutput(self, mjdTai):
        # want to send out : 
        #  objid  RA(deg)  Dec(deg)  
        #  imsimMag  SED_filename   
        #  dRA/dt(deg/day)  dDec/dt (deg/day)  
        descriptionList = [ 'objid',
                            'ra', 'ra_err', 'dradt',
                            'dec', 'dec_err', 'ddecdt',
                            'distance', 
                            'magFilter', 'magErr',
                            'magImsim', 'flux_scale', 'sedname']
        
        outList = []
        if self.countList() == 0:
            warning.warn('No moving objects in this MovingObjectList.')
            return outList, descriptionList
        # set up mjdTaiListStr for access to ephemeris dictionaries
        movingobj = self._mObjects[0]
        mjdTaiStr = movingobj.mjdTaiStr(mjdTai)
        for movingobj in self._mObjects:
            ephem = movingobj.Ephemerides[mjdTaiStr]
            outLine = [movingobj.getobjid(),
                       ephem.getra(),
                       ephem.getastErr(),
                       ephem.getdradt(),
                       ephem.getdec(),
                       ephem.getastErr(),
                       ephem.getddecdt(),
                       ephem.getdistance(),
                       ephem.getmagFilter(),
                       ephem.getmagErr(),
                       ephem.getmagImsim(),
                       ephem.getfluxnorm(),
                       movingobj.getsedname()]
            outList.append(outLine)
        return outList, descriptionList
"""<|MERGE_RESOLUTION|>--- conflicted
+++ resolved
@@ -217,17 +217,12 @@
                 # Instantiate and read the throughput file. 
                 bandpass[f] = Bandpass()
                 bandpass[f].readThroughput(filename)
-<<<<<<< HEAD
-        # read in and set up sed files - FIX this in the future (when more seds)
-        sedtypes = ('C.dat', 'S.dat')
-=======
         # Read in and set up sed files. Assumes asteroid SEDS end in .dat
         possiblesedtypes = os.listdir(rootSEDdir)
         sedtypes = []
         for p in possiblesedtypes:
             if p.endswith('.dat'):
                 sedtypes.append(p)
->>>>>>> 8e77bb3d
         sed={}
         sedmag = {}
         sedcol = {}
@@ -263,16 +258,6 @@
                 sedname = movingobj.getsedname()
                 # Check if sedname in list of known seds.
                 if sed.has_key(sedname)==False:
-<<<<<<< HEAD
-                    raise Exception("SED (%s) of moving object not in movingObjectList's directory." %(sedname))
-                # calculate magnitudes
-                filtmag = vmag + sedcol[sedname][filt]
-                imsimmag = vmag + sedcol[sedname]['imsim']
-                # set fluxnorm in ephemeris - not really needed presently.
-                #fluxnorm = sed[sedname].calcFluxNorm(vmag, bandpass['V'])
-                #movingobj.Ephemerides[mjdTaiStr].setfluxnorm(fluxnorm)
-                # set filter magnitude in ephemeris - needed.
-=======
                     # HACK  - FIX when catalogs updated
                     sedname = 'S.dat'
                     #raise Exception("SED (%s) of moving object (#%d) not in movingObjectList's directory."
@@ -281,7 +266,6 @@
                 filtmag = vmag + sedcol[sedname][filt]
                 imsimmag = vmag + sedcol[sedname]['imsim']
                 # set filter magnitude in ephemeris 
->>>>>>> 8e77bb3d
                 movingobj.Ephemerides[mjdTaiStr].setmagFilter(filtmag)  
                 movingobj.Ephemerides[mjdTaiStr].setmagImsim(imsimmag)
                 # Add SNR measurement if given 5-sigma limiting mag for exposure.
