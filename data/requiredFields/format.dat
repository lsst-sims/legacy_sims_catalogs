--- conflicted
+++ resolved
@@ -3,7 +3,6 @@
 # conv: functions to evaluate to convert outputs (e.g. radians to degrees)
 
 [TRIM]
-<<<<<<< HEAD
   [[POINT]]    
     attributes = id,appendint,raTrim,decTrim,magNorm,sedFilename,redshift,shear1,shear2,kappa,raOffset,decOffset,spatialmodel,galacticExtinctionModel,galacticAv,galacticRv,internalExtinctionModel 
     fmt = "object %d.%i %.9g %.9g %.9g %s %.9g %.9g %.9g %.9g %.9g %.9g %s %s %.9g %.9g %s"
@@ -15,17 +14,6 @@
     fmt = "object %d.%i %.9g %.9g %.9g %s %.9g %.9g %.9g %.9g %.9g %.9g %s %s %.9g %.9g %s"
     conv = x,x,math.degrees(x),math.degrees(x),x,x,x,x,x,x,math.degrees(x),math.degrees(x),x,x,x,x,x
 #id,raTrim_deg,decTrim_deg,magNorm,sedFilename,redshift,shear1,shear2,kappa,properMotionRa,properMotionDec,spatialmodel,galacticExtinctionModel,galacticAv,galacticRv,internalExtinctionModel "object {0[0]:d} {0[1]:g} {0[2]:g} {0[3]:g} {0[4]:s} {0[5]:g} {0[6]:g} {0[7]:g} {0[8]:g} {0[9]:g} {0[10]:g} {0[11]:s} {0[12]:s} {0[13]:g} {0[14]:g} {0[15]:s}"
-=======
-  [[POINT]]
-    attributes = id,raTrim,decTrim,magNorm,sedFilename,redshift,shearXX,shearYY,magnification,raOffset,decOffset,spatialmodel,galacticExtinctionModel,galacticAv,galacticRv,internalExtinctionModel 
-    fmt = "object %d %.9g %.9g %.9g %s %.9g %.9g %.9g %.9g %.9g %.9g %s %s %.9g %.9g %s"
-#id,raTrim,decTrim,magNorm,sedFilename,redshift,shearXX,shearYY,magnification,properMotionRa,properMotionDec,spatialmodel,galacticExtinctionModel,galacticAv,galacticRv,internalExtinctionModel "object {0[0]:d} {0[1]:g} {0[2]:g} {0[3]:g} {0[4]:s} {0[5]:g} {0[6]:g} {0[7]:g} {0[8]:g} {0[9]:g} {0[10]:g} {0[11]:s} {0[12]:s} {0[13]:g} {0[14]:g} {0[15]:s}"
-
-  [[MOVINGPOINT]]
-    attributes = id,raTrim,decTrim,magNorm,sedFilename,redshift,shearXX,shearYY,magnification,raOffset,decOffset,spatialmodel,velocityRa,velocityDec,galacticExtinctionModel,internalExtinctionModel 
-    fmt = "object %d %.9g %.9g %.9g %s %.9g %.9g %.9g %.9g %.9g %.9g %s %.9g %.9g %s %s"
-#id,raTrim,decTrim,magNorm,sedFilename,redshift,shearXX,shearYY,magnification,properMotionRa,properMotionDec,spatialmodel,galacticExtinctionModel,internalExtinctionModel "object {0[0]:d} {0[1]:g} {0[2]:g} {0[3]:g} {0[4]:s} {0[5]:g} {0[6]:g} {0[7]:g} {0[8]:g} {0[9]:g} {0[10]:g} {0[11]:s} {0[12]:s} {0[13]:s}"
->>>>>>> 8e77bb3d
 
   [[MOVINGPOINT]]
     attributes = id,appendint,raTrim,decTrim,magNorm,sedFilename,redshift,shear1,shear2,kappa,raOffset,decOffset,spatialmodel,velRa,velDec,galacticExtinctionModel,internalExtinctionModel 
@@ -35,7 +23,6 @@
 #id,raHelio,decHelio,magNorm,sedFilename,redshift,shear1,shear2,kappa,properMotionRa,properMotionDec,spatialmodel,galacticExtinctionModel,internalExtinctionModel "object {0[0]:d} {0[1]:g} {0[2]:g} {0[3]:g} {0[4]:s} {0[5]:g} {0[6]:g} {0[7]:g} {0[8]:g} {0[9]:g} {0[10]:g} {0[11]:s} {0[12]:s} {0[13]:s}"
 
   [[SERSIC2D]]
-<<<<<<< HEAD
     attributes = galtileid,appendint,raTrim,decTrim,magNorm,sedFilename,redshift,shear1,shear2,kappa,raOffset,decOffset,spatialmodel,majorAxis,minorAxis,positionAngle,sindex,galacticExtinctionModel,galacticAv,galacticRv,internalExtinctionModel,internalAv,internalRv
     fmt = "object %d.%i %.9g %.9g %.9g %s %.9g %.9g %.9g %.9g %.9g %.9g %s %.9g %.9g %.9g %i %s %.9g %.9g %s %.9g %.9g"
     conv = x,x,math.degrees(x),math.degrees(x),x,x,x,x,x,x,math.degrees(x),math.degrees(x),x,x,x,x,x,x,x,x,x,x,x
@@ -45,18 +32,6 @@
     fmt = "object %d.%i %.9g %.9g %.9g %s %.9g %.9g %.9g %.9g %.9g %.9g %s %.9g %.9g %.9g %s %.9g %.9g %s %.9g %.9g"
     conv = x,x,math.degrees(x),math.degrees(x),x,x,x,x,x,x,math.degrees(x),math.degrees(x),x,x,x,x,x,x,x,x,x,x
 #id,raHelio,decHelio,magNorm,sedFilename,redshift,shear1,shear2,kappa,properMotionRa,properMotionDec,spatialmodel,majorAxis,minorAxis,positionAngle,galacticExtinctionModel,galacticAv,galacticRv,internalExtinctionModel,internalAv,internalRv  "object {0[0]:d} {0[1]:g} {0[2]:g} {0[3]:g} {0[4]:s} {0[5]:g} {0[6]:g} {0[7]:g} {0[8]:g} {0[9]:g} {0[10]:g} {0[11]:s} {0[12]:g} {0[13]:g} {0[14]:g} {0[15]:s} {0[16]:g} {0[17]:g} {0[18]:s} {0[19]:g} {0[20]:g}"
-=======
-    attributes = galtileid,raTrim,decTrim,magNorm,sedFilename,redshift,shearXX,shearYY,magnification,raOffset,decOffset,spatialmodel,majorAxis,minorAxis,positionAngle,index,internalExtinctionModel,internalAv,internalRv,galacticExtinctionModel,galacticAv,galacticRv
-    fmt = "object %d %.9g %.9g %.9g %s %.9g %.9g %.9g %.9g %.9g %.9g %s %.9g %.9g %.9g %i %s %.9g %.9g %s %.9g %.9g"
-  [[SERSIC2D_BULGE]]
-    attributes = galtileid,raTrim,decTrim,magNorm,sedFilename,redshift,shearXX,shearYY,magnification,raOffset,decOffset,spatialmodel,majorAxis,minorAxis,positionAngle,index,internalExtinctionModel,internalAv,internalRv,galacticExtinctionModel,galacticAv,galacticRv
-    fmt = "object %d %.9g %.9g %.9g %s %.9g %.9g %.9g %.9g %.9g %.9g %s %.9g %.9g %.9g %i %s %.9g %.9g %s %.9g %.9g"
-  [[SERSIC2D_DISK]]
-    attributes = galtileid,raTrim,decTrim,magNorm,sedFilename,redshift,shearXX,shearYY,magnification,raOffset,decOffset,spatialmodel,majorAxis,minorAxis,positionAngle,index,internalExtinctionModel,internalAv,internalRv,galacticExtinctionModel,galacticAv,galacticRv  
-    fmt = "object %d %.9g %.9g %.9g %s %.9g %.9g %.9g %.9g %.9g %.9g %s %.9g %.9g %.9g %i %s %.9g %.9g %s %.9g %.9g"
-
-#id,raTrim,decTrim,magNorm,sedFilename,redshift,shearXX,shearYY,magnification,raOffset,decOffset,spatialmodel,majorAxis,minorAxis,positionAngle,galacticExtinctionModel,galacticAv,galacticRv,internalExtinctionModel,internalAv,internalRv  "object {0[0]:d} {0[1]:g} {0[2]:g} {0[3]:g} {0[4]:s} {0[5]:g} {0[6]:g} {0[7]:g} {0[8]:g} {0[9]:g} {0[10]:g} {0[11]:s} {0[12]:g} {0[13]:g} {0[14]:g} {0[15]:s} {0[16]:g} {0[17]:g} {0[18]:s} {0[19]:g} {0[20]:g}"
->>>>>>> 8e77bb3d
 
 
 [STUB]
@@ -86,8 +61,8 @@
 #    fmt = "%d %.9g %.9g %.9g %.9g %.9g %.9g %.9g %.9g %.9g 0. 0. 0. 0. 0"
 
   [[ZPOINT]]
-    attributes = galtileid, raJ2000, decJ2000, glat, glon, sedFilename, uDerived,gDerived,rDerived,iDerived,zDerived,yDerived,redshift
-    conv = x, math.degrees(x), math.degrees(x), x, x, x, x, x, x, x 
+    attributes = galtileid, raJ2000, decJ2000, glat, glon, agnSedFilename, uDerived,gDerived,rDerived,iDerived,zDerived,yDerived,redshift
+    conv = x, math.degrees(x), math.degrees(x), x, x, x, x, x, x, x, x, x, x
     fmt = "%d %.9g %.9g %.9g %9.g %s %.9g %.9g %.9g %.9g %.9g %.9g %.9g"
 
   [[MOVINGPOINT]]    
@@ -97,12 +72,12 @@
 
   [[ASSEMBLEDGALAXY]]
     attributes = galtileid, raJ2000, decJ2000, glat, glon, uDerived,gDerived,rDerived,iDerived,zDerived,yDerived,redshift, semiMajorBulge, semiMinorBulge, semiMajorDisk, semiMinorDisk, isAGN
-    conv = x, math.degrees(x), math.degrees(x), x, x, x, x, x, x, x, x, x, x, x, x
+    conv = x, math.degrees(x), math.degrees(x), x, x, x, x, x, x, x, x, x, x, x, x, x, x
     fmt = "%d %.9g %.9g %.9g %.9g %.9g %.9g %.9g %.9g %.9g %.9g %.9g %.9g %.9g %.9g %.9g %d"
 
   [[SERSIC2D]]
     attributes = galtileid, raJ2000, decJ2000, glat, glon,uDerived,gDerived,rDerived,iDerived,zDerived,yDerived,redshift, semiMajorBulge, semiMinorBulge
-    conv = x, math.degrees(x), math.degrees(x), x, x, x, x, x, x, x, x, x, x
+    conv = x, math.degrees(x), math.degrees(x), x, x, x, x, x, x, x, x, x, x, x
     fmt = "%d %.9g %.9g %.9g %.9g %.9g %.9g %.9g %.9g %.9g %.9g %.9g %.9g %.9g 0.0 0.0 0"
 
 [DIASOURCE]
